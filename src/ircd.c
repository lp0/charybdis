--- conflicted
+++ resolved
@@ -111,11 +111,7 @@
 static void
 ircd_restart_cb(const char *str)
 {
-<<<<<<< HEAD
-	restart(buf);
-=======
 	restart(str);
->>>>>>> 2847d218
 }
 
 /*
